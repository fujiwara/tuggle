package main

import (
	"context"
	"crypto/md5"
	"encoding/json"
	"errors"
	"flag"
	"fmt"
	"io"
	"log"
	"math/rand"
	"mime"
	"net/http"
	"os"
	"os/exec"
	"path"
	"path/filepath"
	"sort"
	"strconv"
	"strings"
	"sync"
	"text/template"
	"time"

	"github.com/dustin/go-humanize"
	"github.com/fujiwara/shapeio"
	"github.com/gorilla/mux"
	"github.com/hashicorp/consul/api"
)

var (
	mu                sync.Mutex
	client            *api.Client
	dataDir           = "./data"
	Namespace         = "tuggle"
	Port              = 8900
	isSlave           = false
	MaxFetchMultiplex = 3
	MaxFetchRate      float64
	MaxFetchDelay     = 10 * time.Second
	FetchTimeout      = 600 * time.Second
	fetcherCh         = make(chan fetchRequest, 10)
	graphTemplate     = `
digraph "{{.Name}}" {
  graph [
    charset = "UTF-8",
    label   = "{{.Name}}",
    rankdir = LR
  ];
  node [
    shape = box
  ];
  edge [
    color = gray,
    fontsize = 12
  ];
{{range .Nodes}}
  "{{.From}}" -> "{{.To}}" [
    headlabel = "{{formatTime .End}}",
    label     = "{{formatDuration .Elapsed}}"
  ];
{{end}}
}
`
	graphTmpl *template.Template
)

const (
	defaultContentType = "application/octet-stream"
	InternalHeader     = "X-Tuggle-Internal"
	MethodFetch        = "FETCH"
	MethodDelete       = "DELETE"
)

type Object struct {
	ID          string    `json:"id"`
	Name        string    `json:"name"`
	ContentType string    `json:"content_type"`
	Size        int64     `json:"size"`
	CreatedAt   time.Time `json:"created_at"`
}

type Graph struct {
	From    string        `json:"from"`
	To      string        `json:"to"`
	Start   time.Time     `json:"start"`
	End     time.Time     `json:"end"`
	Elapsed time.Duration `json:"elapsed"`
}

func NewGraph(from, to string, start time.Time) *Graph {
	now := time.Now()
	return &Graph{
		From:    from,
		To:      to,
		Start:   start,
		End:     now,
		Elapsed: now.Sub(start),
	}
}

func md5Hex(b []byte) string {
	return fmt.Sprintf("%x", md5.Sum(b))
}

func NewObject(name string) *Object {
	return &Object{
		ID:        md5Hex([]byte(name)),
		Name:      name,
		CreatedAt: time.Now(),
	}
}

func init() {
	var err error
	client, err = api.NewClient(api.DefaultConfig())
	if err != nil {
		panic(err)
	}

	funcs := template.FuncMap{
		"formatTime": func(t *time.Time) string {
			return t.Format("15:04:05")
		},
		"formatDuration": func(d *time.Duration) string {
			return fmt.Sprintf("%.2fs", d.Seconds())
		},
	}
	graphTmpl, err = template.New("graph").Funcs(funcs).Parse(graphTemplate)
	if err != nil {
		panic(err)
	}

	rand.Seed(time.Now().UnixNano())
}

func main() {
<<<<<<< HEAD
	var fetchRate string
=======
	go fileFetcher()
	go eventWatcher()

	var (
		fetchRate    string
		fetchTimeout string
	)
>>>>>>> 25c4bb68
	flag.StringVar(&dataDir, "data-dir", dataDir, "data directory")
	flag.IntVar(&Port, "port", Port, "listen port")
	flag.StringVar(&Namespace, "namespace", Namespace, "namespace")
	flag.StringVar(&fetchRate, "fetch-rate", "unlimited", "Max fetch rate limit(/sec)")
	flag.StringVar(&fetchTimeout, "fetch-timeout", FetchTimeout.String(), "fetch timeout")
	flag.BoolVar(&isSlave, "slave", false, "slave mode (fetch only)")
	flag.Parse()

	go fileFetcher()
	go eventWatcher()

	if fetchRate != "unlimited" && fetchRate != "" {
		if rate, err := humanize.ParseBytes(fetchRate); err != nil {
			fmt.Println("Cannot parse -fetch-rate", err)
			os.Exit(1)
		} else {
			MaxFetchRate = float64(rate)
		}
	}
	if fetchTimeout != "" {
		d, err := time.ParseDuration(fetchTimeout)
		if err != nil {
			fmt.Println("Cannot parse -fetch-timeout", err)
			os.Exit(1)
		}
		FetchTimeout = d
	}

	m := mux.NewRouter()
	m.HandleFunc("/", indexHandler).Methods("GET")
	m.HandleFunc("/{name:[^/]+}", putHandler).Methods("PUT")
	m.HandleFunc("/{name:[^/]+}", getHandler).Methods("GET", "HEAD")
	m.HandleFunc("/{name:[^/]+}", deleteHandler).Methods("DELETE")

	slaveMsg := ""
	if isSlave {
		slaveMsg = " slave mode"
	}
	log.Printf(
		"starting tuggle data-dir:%s port:%d namespace:%s fetch-rate:%s/sec%s",
		dataDir,
		Port,
		Namespace,
		fetchRate,
		slaveMsg,
	)
	log.Fatal(http.ListenAndServe(fmt.Sprintf(":%d", Port), m))
}

func manageService(obj *Object, register bool) error {
	mu.Lock()
	defer mu.Unlock()

	var tags []string
	sv, err := client.Agent().Services()
	if err != nil {
		return err
	}
	if service := sv[Namespace]; service != nil {
		for _, tag := range service.Tags {
			if tag != obj.ID {
				tags = append(tags, tag)
			}
		}
	}
	if register {
		tags = append(tags, obj.ID)
	}

	reg := &api.AgentServiceRegistration{
		ID:   Namespace,
		Name: Namespace,
		Tags: tags,
		Port: Port,
	}
	return client.Agent().ServiceRegister(reg)
}

func registerService(obj *Object) error {
	return manageService(obj, true)
}

func deregisterService(obj *Object) error {
	return manageService(obj, false)
}

func eventWatcher() {
	var lastIndex uint64
	processedEvents := make(map[string]bool)
WATCH:
	for {
		events, qm, err := client.Event().List(
			Namespace, // eventName
			&api.QueryOptions{
				WaitIndex: lastIndex,
				WaitTime:  time.Second * 10,
			},
		)
		if err != nil {
			log.Println(err)
			time.Sleep(time.Second)
			continue WATCH
		}
	EVENT:
		for _, ev := range events {
			if processedEvents[ev.ID] {
				continue EVENT
			}
			processedEvents[ev.ID] = true
			if lastIndex == 0 {
				// at first time, ignore all stucked events
				continue EVENT
			}
			err := processEvent(ev.Payload)
			if err != nil {
				log.Println(err)
			}
		}
		lastIndex = qm.LastIndex
	}
}

func newPayloadFetch(name string) []byte {
	return []byte(MethodFetch + ":" + name)
}

func newPayloadDelete(name string) []byte {
	return []byte(MethodDelete + ":" + name)
}

func parsePayload(payload []byte) (method, name string, err error) {
	p := strings.SplitN(string(payload), ":", 2)
	if len(p) != 2 {
		return "", "", fmt.Errorf("invalid payload %s", string(payload))
	}
	return p[0], p[1], nil
}

func processEvent(payload []byte) error {
	method, name, err := parsePayload(payload)
	if err != nil {
		return err
	}
	switch method {
	case MethodFetch:
		log.Println("fetching", name)
		f, err := fetch(name)
		if err != nil {
			return err
		}
		f.Close()
	case MethodDelete:
		log.Println("deleting", name)
		obj := NewObject(name)
		if err := deregisterService(obj); err != nil {
			return err
		}
		if err := purgeFile(name); err != nil {
			return err
		}
	default:
		return fmt.Errorf("unknown payload %s", payload)
	}
	return nil
}

func recordGraph(name string, g *Graph) error {
	kvp := &api.KVPair{
		Key: path.Join(Namespace+".graph", name, g.From, g.To),
	}
	kvp.Value, _ = json.Marshal(g)

	_, err := client.KV().Put(kvp, nil)
	if err != nil {
		return err
	}
	return nil
}

func deleteGraphTree(name string) error {
	key := path.Join(Namespace+".graph", name)
	_, err := client.KV().DeleteTree(key+"/", nil)
	if err != nil {
		return err
	}
	return nil
}

func storeObject(obj *Object) error {
	kvp := &api.KVPair{
		Key: path.Join(Namespace, obj.Name),
	}
	kvp.Value, _ = json.Marshal(obj)

	_, err := client.KV().Put(kvp, nil)
	if err != nil {
		return err
	}
	return nil
}

func purgeObject(obj *Object) error {
	_, err := client.KV().Delete(
		path.Join(Namespace, obj.Name),
		nil,
	)
	return err
}

func purgeFile(name string) error {
	return os.Remove(filepath.Join(dataDir, name))
}

func storeFile(name string, r io.ReadCloser) (*Object, error) {
	defer r.Close()
	i := rand.Int()
	filename := filepath.Join(dataDir, name)
	tmp := filename + "." + strconv.Itoa(i)
	f, err := os.Create(tmp)
	if err != nil {
		return nil, err
	}
	defer f.Close()

	obj := NewObject(name)

	if n, err := io.Copy(f, r); err != nil {
		return nil, err
	} else {
		obj.Size = n
	}
	if err := os.Rename(tmp, filename); err != nil {
		return nil, err
	}
	return obj, nil
}

func putHandler(w http.ResponseWriter, r *http.Request) {
	if isSlave {
		http.Error(w, "slave mode", http.StatusMethodNotAllowed)
		return
	}

	vars := mux.Vars(r)
	name := vars["name"]

	obj, err := loadObject(name)
	if err != nil {
		log.Println(err)
		http.Error(w, err.Error(), http.StatusInternalServerError)
		return
	}
	if obj != nil {
		http.Error(w, "exists", http.StatusMethodNotAllowed)
		return
	}

	obj, err = storeFile(name, r.Body)
	if err != nil {
		log.Println(err)
		http.Error(w, err.Error(), http.StatusInternalServerError)
		return
	}

	if t := r.Header.Get("Content-Type"); t != "" {
		obj.ContentType = t
	} else {
		obj.ContentType = defaultContentType
	}

	if err := storeObject(obj); err != nil {
		log.Println(err)
		http.Error(w, err.Error(), http.StatusInternalServerError)
		return
	}

	if err := registerService(obj); err != nil {
		log.Println(err)
		http.Error(w, err.Error(), http.StatusInternalServerError)
		return
	}

	r.ParseForm() // parse must do after r.Body is read.
	if len(r.Form["sync"]) > 0 {
		p := newPayloadFetch(name)
		ev := &api.UserEvent{
			Name:    Namespace,
			Payload: p,
		}
		eventID, _, err := client.Event().Fire(ev, nil)
		if err != nil {
			log.Println(err)
		} else {
			log.Printf("event %s fired ID:%s", string(p), eventID)
		}
	}

	w.Header().Set("Content-Type", "text/plain")
	w.WriteHeader(http.StatusCreated)
}

func lockFetchMultiplex(key string) (*api.Semaphore, error) {
	prefix := path.Join(Namespace+".lock", key)
	sem, _ := client.SemaphoreOpts(&api.SemaphoreOptions{
		Prefix:            prefix,
		Limit:             MaxFetchMultiplex,
		SemaphoreWaitTime: time.Second,
		SemaphoreTryOnce:  true,
	})
	ch, err := sem.Acquire(nil)
	if err != nil {
		return nil, err
	}
	if ch == nil {
		sem.Release()
		return nil, nil
	}
	return sem, nil
}

func indexHandler(w http.ResponseWriter, r *http.Request) {
	kv := client.KV()
	kvps, _, err := kv.List(Namespace+"/", nil)
	if err != nil {
		log.Println(err)
		http.Error(w, err.Error(), http.StatusInternalServerError)
		return
	}
	objects := make([]Object, 0, len(kvps))
	for _, kvp := range kvps {
		var o Object
		if err := json.Unmarshal(kvp.Value, &o); err != nil {
			log.Println(err)
			continue
		}
		objects = append(objects, o)
	}
	w.Header().Set("Content-Type", "application/json")
	json.NewEncoder(w).Encode(objects)
}

func loadObject(name string) (*Object, error) {
	kv := client.KV()
	kvp, _, err := kv.Get(path.Join(Namespace, name), nil)
	if err != nil {
		return nil, err
	}
	if kvp == nil {
		return nil, nil
	}
	var obj Object
	if err := json.Unmarshal(kvp.Value, &obj); err != nil {
		return nil, err
	}
	return &obj, nil
}

func loadFile(name string) (io.ReadCloser, error) {
	return os.Open(filepath.Join(dataDir, name))
}

type fetchResponse struct {
	Reader io.ReadCloser
	Err    error
}

type fetchRequest struct {
	Name string
	Ch   chan fetchResponse
}

func fetch(name string) (io.ReadCloser, error) {
	ch := make(chan fetchResponse, 1)
	fetcherCh <- fetchRequest{
		Name: name,
		Ch:   ch,
	}
	res := <-ch
	return res.Reader, res.Err
}

func fileFetcher() {
	for req := range fetcherCh {
		if isSlave {
			// waits a little because slave will not become supplier
			time.Sleep(1 * time.Second)
		}
		r, err := loadFileOrRemote(req.Name)
		req.Ch <- fetchResponse{
			Reader: r,
			Err:    err,
		}
	}
}

func loadFileOrRemote(name string) (io.ReadCloser, error) {
	f, err := loadFile(name)
	if err == nil && f != nil {
		log.Println("hit local file")
		return f, nil
	}

	ctx, cancel := context.WithTimeout(context.Background(), FetchTimeout)
	defer cancel()
	i := 0
	for {
		i++
		// lookup service catlog
		catalogServices, _, err := client.Catalog().Service(
			Namespace,            // service name
			md5Hex([]byte(name)), // tag is Object.ID
			&api.QueryOptions{
				RequireConsistent: true,
				Near:              "_agent",
			},
		)
		if err != nil {
			log.Println(err)
			continue
		}
		nodes := len(catalogServices)
		if nodes == 0 {
			return nil, errors.New("Not Found in this cluster")
		}

		//pick up randomly from nearest 3 nodes
		n := 3
		if nodes < n {
			n = nodes
		}
		cs := catalogServices[rand.Intn(n)]

		sem, err := lockFetchMultiplex(cs.Address)
		if err != nil || sem == nil {
			select {
			case <-ctx.Done():
				return nil, fmt.Errorf("timed out")
			default:
			}
			d := float64(i) + rand.ExpFloat64()
			delay, _ := time.ParseDuration(fmt.Sprintf("%0.9fs", d))
			if delay > MaxFetchDelay {
				delay = MaxFetchDelay
			}
			log.Printf(
				"failed to get semaphore for %s waiting %s",
				cs.Address,
				delay,
			)
			time.Sleep(delay)
			continue
		}
		start := time.Now()
		err = loadRemoteAndStore(
			ctx,
			fmt.Sprintf("%s:%d", cs.Address, cs.ServicePort),
			name,
		)
		sem.Release()
		if err != nil {
			log.Println(err)
			select {
			case <-ctx.Done():
				return nil, errors.New("fetch timed out")
			default:
			}
			continue
		}
		self, _ := client.Agent().NodeName()
		err = recordGraph(
			name,
			NewGraph(cs.Node, self, start),
		)
		if err != nil {
			log.Println(err)
		}
		return loadFile(name)
	}
	return nil, fmt.Errorf("failed to get %s in this cluster", name)
}

type LimitedReader struct {
	*shapeio.Reader
	src io.ReadCloser
}

func (r *LimitedReader) Close() error {
	return r.src.Close()
}

func NewLimitedReader(src io.ReadCloser, limit float64) *LimitedReader {
	reader := shapeio.NewReader(src)
	if limit != 0 {
		reader.SetRateLimit(limit)
	}
	return &LimitedReader{reader, src}
}

func loadRemoteAndStore(ctx context.Context, addr, name string) error {
	u := fmt.Sprintf("http://%s/%s", addr, name)
	log.Printf("loading remote %s", u)
	req, _ := http.NewRequest("GET", u, nil)
	req.Header.Set(InternalHeader, "True")

	start := time.Now()
	resp, err := http.DefaultClient.Do(req.WithContext(ctx))
	if err != nil {
		return err
	}
	if resp.StatusCode != http.StatusOK {
		resp.Body.Close()
		return err
	}

	reader := NewLimitedReader(resp.Body, MaxFetchRate)
	obj, err := storeFile(name, reader)
	if err != nil {
		return err
	}
	elapsed := time.Since(start)
	log.Printf("%s fetched %s bytes in %.2f sec (%s/sec)",
		name,
		humanize.Comma(obj.Size),
		elapsed.Seconds(),
		humanize.Bytes(uint64(float64(obj.Size)/elapsed.Seconds())),
	)
	if !isSlave {
		if err := registerService(obj); err != nil {
			return err
		}
	}
	return nil
}

func getHandler(w http.ResponseWriter, r *http.Request) {
	vars := mux.Vars(r)
	name := vars["name"]
	r.ParseForm()

	obj, err := loadObject(name)
	if err != nil {
		log.Println(err)
		http.Error(w, err.Error(), http.StatusInternalServerError)
		return
	}
	if obj == nil {
		http.Error(w, "Not Found", http.StatusNotFound)
		return
	}

	if len(r.Form["graph"]) > 0 {
		graphHandler(w, r)
		return
	}

	w.Header().Set("Content-Type", obj.ContentType)
	w.Header().Set("Content-Length", strconv.FormatInt(obj.Size, 10))
	w.Header().Set("Last-Modified", obj.CreatedAt.Format(time.RFC1123))
	w.Header().Set("X-Tuggle-Object-ID", obj.ID)

	if r.Method == http.MethodHead {
		return
	}

	// default action
	action := fetch

	// internal access won't fallback to remote cluster
	if r.Header.Get(InternalHeader) != "" {
		action = loadFile
	}

	f, err := action(name)
	if err != nil {
		log.Println(err)
		http.Error(w, err.Error(), http.StatusInternalServerError)
		return
	}
	defer f.Close()

	io.Copy(w, f)
}

func graphHandler(w http.ResponseWriter, r *http.Request) {
	vars := mux.Vars(r)
	name := vars["name"]

	kv := client.KV()
	key := path.Join(Namespace+".graph", name)
	kvps, _, err := kv.List(key+"/", nil)
	if err != nil {
		log.Println(err)
		http.Error(w, err.Error(), http.StatusInternalServerError)
		return
	}
	gs := make([]*Graph, 0, len(kvps))
	for _, kvp := range kvps {
		var g Graph
		if err := json.Unmarshal(kvp.Value, &g); err != nil {
			log.Println(err)
			continue
		}
		gs = append(gs, &g)
	}
	sort.Slice(gs, func(i, j int) bool {
		return gs[i].Start.Before(gs[j].Start)
	})
	v := struct {
		Name  string
		Nodes []*Graph
	}{
		Name:  name,
		Nodes: gs,
	}

	var contentType string
	format := r.FormValue("format")
	switch format {
	case "png", "gif", "svg", "svgx":
		contentType = mime.TypeByExtension("." + format)
	default:
		contentType = "text/vnd.graphviz"
	}
	w.Header().Set("Content-Type", contentType)
	w.WriteHeader(http.StatusOK)

	if contentType != "text/vnd.graphviz" {
		cmd := exec.Command("dot", "-T"+format)
		cmd.Stderr = os.Stderr
		cmd.Stdout = w
		p, _ := cmd.StdinPipe()
		if err := cmd.Start(); err != nil {
			log.Println(err)
			return
		}
		graphTmpl.Execute(p, v)
		p.Close()
		if err := cmd.Wait(); err != nil {
			log.Println(err)
			return
		}
	} else {
		graphTmpl.Execute(w, v)
	}
}

func deleteHandler(w http.ResponseWriter, r *http.Request) {
	vars := mux.Vars(r)
	name := vars["name"]

	obj, err := loadObject(name)
	if err != nil {
		log.Println(err)
		http.Error(w, err.Error(), http.StatusInternalServerError)
		return
	}
	if obj == nil {
		http.Error(w, "Not Found", http.StatusNotFound)
		return
	}

	if err := purgeObject(obj); err != nil {
		log.Println(err)
		http.Error(w, err.Error(), http.StatusInternalServerError)
	}

	if err := deleteGraphTree(obj.Name); err != nil {
		log.Println(err)
		http.Error(w, err.Error(), http.StatusInternalServerError)
	}

	p := newPayloadDelete(obj.Name)
	ev := &api.UserEvent{
		Name:    Namespace,
		Payload: p,
	}
	eventID, _, err := client.Event().Fire(ev, nil)
	if err != nil {
		log.Println(err)
		http.Error(w, err.Error(), http.StatusInternalServerError)
	}
	log.Printf("event %s fired ID:%s", string(p), eventID)
	return
}<|MERGE_RESOLUTION|>--- conflicted
+++ resolved
@@ -136,17 +136,10 @@
 }
 
 func main() {
-<<<<<<< HEAD
-	var fetchRate string
-=======
-	go fileFetcher()
-	go eventWatcher()
-
 	var (
 		fetchRate    string
 		fetchTimeout string
 	)
->>>>>>> 25c4bb68
 	flag.StringVar(&dataDir, "data-dir", dataDir, "data directory")
 	flag.IntVar(&Port, "port", Port, "listen port")
 	flag.StringVar(&Namespace, "namespace", Namespace, "namespace")
